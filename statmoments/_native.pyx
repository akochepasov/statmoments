--- conflicted
+++ resolved
@@ -11,9 +11,9 @@
 import scipy.linalg.blas as scipy_blas
 from scipy.special import binom
 
-cython.declare(USE_VTK=cython.int)
+cython.declare(USE_VTK = cython.int)
 USE_VTK = 0
-cython.declare(USE_GPU=cython.int)
+cython.declare(USE_GPU = cython.int)
 USE_GPU = 0
 
 #if USE_GPU:
@@ -66,13 +66,8 @@
 
   if cython.compiled:
     cython_blas.dsbmv(cython.address(uplo), cython.address(n), cython.address(k),
-<<<<<<< HEAD
-                      cython.address(alpha), cython.address(A[0]), cython.address(lda), cython.address(x[0]),
-                      cython.address(incx),
-=======
                       cython.address(alpha), cython.address(A[0]), cython.address(lda),
                       cython.address(x[0]), cython.address(incx),
->>>>>>> 77fc4010
                       cython.address(beta), cython.address(y[0]), cython.address(incy))
   else:
     A = A.reshape(len(A), -1)
@@ -114,14 +109,8 @@
   # !!! uplo 'L' and 'U' mixed up !!!
   if cython.compiled:
     cython_blas.ssyrk(cython.address(uplo), cython.address(trans), cython.address(n), cython.address(k),
-<<<<<<< HEAD
-                      cython.address(alpha),
-                      cython.address(A[0, 0]), cython.address(lda), cython.address(beta), cython.address(C[0, 0]),
-                      cython.address(ldc))
-=======
                       cython.address(alpha), cython.address(A[0, 0]), cython.address(lda),
                       cython.address(beta), cython.address(C[0, 0]), cython.address(ldc))
->>>>>>> 77fc4010
   else:
     scipy_blas.ssyrk(alpha, A.T, beta, C.T, 1 if trans != b'N' else 0, 1 if uplo != b'U' else 0, 1)
 
@@ -144,14 +133,8 @@
   if cython.compiled:
     #    if not USE_GPU:
     cython_blas.dsyrk(cython.address(uplo), cython.address(trans), cython.address(n), cython.address(k),
-<<<<<<< HEAD
-                      cython.address(alpha),
-                      cython.address(A[0, 0]), cython.address(lda), cython.address(beta), cython.address(C[0, 0]),
-                      cython.address(ldc))
-=======
                       cython.address(alpha), cython.address(A[0, 0]), cython.address(lda),
                       cython.address(beta), cython.address(C[0, 0]), cython.address(ldc))
->>>>>>> 77fc4010
   #    else:
   #      cython.declare(device = cython.int, uplo_ = cython.int, trns_ = cython.int)
   #      cython.declare(devPrtA = cython.p_double, devPrtC = cython.p_double)
@@ -190,19 +173,11 @@
   #assert (b.shape[1] if transb == b'N' else b.shape[0]) == k
 
   if cython.compiled:
-<<<<<<< HEAD
-    cython_blas.dgemm(cython.address(transa), cython.address(transb), cython.address(m), cython.address(n),
-                      cython.address(k), cython.address(alpha),
-                      cython.address(a[0, 0]), cython.address(lda), cython.address(b[0, 0]), cython.address(ldb),
-                      cython.address(beta),
-                      cython.address(c[0, 0]), cython.address(ldc))
-=======
     cython_blas.dgemm(cython.address(transa), cython.address(transb),
                       cython.address(m), cython.address(n), cython.address(k),
                       cython.address(alpha), cython.address(a[0, 0]), cython.address(lda),
                       cython.address(b[0, 0]), cython.address(ldb),
                       cython.address(beta), cython.address(c[0, 0]), cython.address(ldc))
->>>>>>> 77fc4010
   else:
     scipy_blas.dgemm(alpha, a.T, b.T, beta, c.T, 1 if transa != b'N' else 0, 1 if transb != b'N' else 0, 1)
 
@@ -290,17 +265,11 @@
   com = (-1) ** (k + l) * (1 - k - l) * n * ave_i ** k * ave_j ** l
 
   for p in range(2, k + 1):
-<<<<<<< HEAD
-    com += (-1) ** (k + l - p) * binom(k, p) * raw[0, :, p - 2, :][i, i] * ave_j ** l * ave_i ** (k - p)
-  for q in range(2, l + 1):
-    com += (-1) ** (k + l - q) * binom(l, q) * raw[0, :, q - 2, :][j, j].diagonal() * ave_i ** k * ave_j ** (l - q)
-=======
     edge_val = raw[0, :, p - 2, :][i, i]
     com += (-1) ** (k + l - p) * binom(k, p) * edge_val * ave_j ** l * ave_i ** (k - p)
   for q in range(2, l + 1):
     edge_val = raw[0, :, q - 2, :][j, j].diagonal()
     com += (-1) ** (k + l - q) * binom(l, q) * edge_val * ave_i ** k * ave_j ** (l - q)
->>>>>>> 77fc4010
   for p in range(1, k + 1):
     for q in range(1, l + 1):
       Mpq = raw[p - 1, :, q - 1, :][i, j] if p <= q else raw[q - 1, :, p - 1, :][j, i]
@@ -313,22 +282,11 @@
   """Optimized for moments (1, 1) and (2, 2). For others calc_central_moment_general is called"""
 
   inv_n = 1.0 / n
-<<<<<<< HEAD
-  ave_i = ave[i]  # i is a scalar number
-=======
   ave_i = ave[i]  # i is a scalar
->>>>>>> 77fc4010
   ave_j = ave[j]  # j is a slice such that indices (j, j) add diagonal!
 
   # Expressions for conversions raw moments to central moments in the
   # Horner representation generated with sympy
-<<<<<<< HEAD
-  if lm + rm == 2:  # E(X Y)
-    M_11 = raw[0, :, 0, :]
-    m = M_11[i, j] * inv_n - ave_i * ave_j
-  elif lm + rm == 3:  # E(XX Y)
-    M_11 = raw[0, :, 0, :]  # 0
-=======
   if False:
     pass # Helps formatting for all cases
   elif lm == 1 and rm == 1:  # E(X Y)
@@ -336,39 +294,20 @@
     m = M_11[i, j] * inv_n - ave_i * ave_j
   elif lm + rm == 3:         # E(XX Y)
     M_11 = raw[0, :, 0, :]   # 0
->>>>>>> 77fc4010
     M_12 = raw[0, :, 1, :]
     m = ave_j * (2 * n * ave_i * ave_j - 2 * M_11[i, j]) \
         - ave_i * M_11[j, j].diagonal() \
         + M_12[i, j]
     m *= inv_n
   elif lm == 2 and rm == 2:  # E(XX YY)
-<<<<<<< HEAD
-    M_11 = raw[0, :, 0, :]  # 0
-    M_12 = raw[0, :, 1, :]
-    M_22 = raw[1, :, 1, :]  # 1
-=======
     M_11 = raw[0, :, 0, :]   # 0
     M_12 = raw[0, :, 1, :]
     M_22 = raw[1, :, 1, :]   # 1
->>>>>>> 77fc4010
     m = ave_i * (ave_i * M_11[j, j].diagonal() - 2 * M_12[i, j]) \
         + ave_j * (4 * ave_i * M_11[i, j] + ave_j * (M_11[i, i] - 3 * n * ave_i * ave_i) - 2 * M_12[j, i]) \
         + M_22[i, j]
     m *= inv_n
   elif lm == 4 and rm == 4:  # E(XXXX YYYY)
-<<<<<<< HEAD
-    M_11 = raw[0, :, 0, :]  # 0
-    M_12 = raw[0, :, 1, :]
-    M_13 = raw[0, :, 2, :]
-    M_14 = raw[0, :, 3, :]
-    M_22 = raw[1, :, 1, :]  # 1
-    M_23 = raw[1, :, 2, :]
-    M_24 = raw[1, :, 3, :]
-    M_33 = raw[2, :, 2, :]  # 2
-    M_34 = raw[2, :, 3, :]
-    M_44 = raw[3, :, 3, :]  # 3
-=======
     M_11 = raw[0, :, 0, :]   # 0
     M_12 = raw[0, :, 1, :]
     M_13 = raw[0, :, 2, :]
@@ -379,20 +318,15 @@
     M_33 = raw[2, :, 2, :]   # 2
     M_34 = raw[2, :, 3, :]
     M_44 = raw[3, :, 3, :]   # 3
->>>>>>> 77fc4010
     m = ave_i * (-4 * M_34[i, j] + ave_i * (6 * M_24[i, j] + ave_i * (M_13[j, j].diagonal() * ave_i - 4 * M_14[i, j]))) \
         + ave_j * (-4 * M_34[j, i] \
-                   + ave_i * (16 * M_33[i, j] + ave_i * (
-            -24 * M_23[i, j] + ave_i * (-4 * M_12[j, j].diagonal() * ave_i + 16 * M_13[i, j]))) \
-                   + ave_j * (6 * M_24[j, i] \
-                              + ave_i * (-24 * M_23[j, i] + ave_i * (
-                36 * M_22[i, j] + ave_i * ((6 * ave_i) * M_11[j, j].diagonal() - 24 * M_12[i, j]))) \
-                              + ave_j * (-4 * M_14[j, i] \
-                                         + ave_i * (
-                                             16 * M_13[j, i] + ave_i * (16 * ave_i * M_11[i, j] - 24 * M_12[j, i])) \
-                                         + ave_j * (M_13[i, i] \
-                                                    + ave_i * (-4 * M_12[i, i] + ave_i * (
-                        6 * M_11[i, i] - 7 * n * ave_i ** 2)))))) \
+                     + ave_i * (16 * M_33[i, j] + ave_i * (-24 * M_23[i, j] + ave_i * (-4 * M_12[j, j].diagonal() * ave_i + 16 * M_13[i, j]))) \
+                     + ave_j * (6 * M_24[j, i] \
+                                  + ave_i * (-24 * M_23[j, i] + ave_i * (36 * M_22[i, j] + ave_i * ((6 * ave_i) * M_11[j, j].diagonal() - 24 * M_12[i, j]))) \
+                                  + ave_j * (-4 * M_14[j, i] \
+                                               + ave_i * (16 * M_13[j, i] + ave_i * (16 * ave_i * M_11[i, j] - 24 * M_12[j, i])) \
+                                               + ave_j * (M_13[i, i] \
+                                                            + ave_i * (-4 * M_12[i, i] + ave_i * (6 * M_11[i, i] - 7* n * ave_i ** 2)))))) \
         + M_44[i, j]
     m *= inv_n
   else:
@@ -410,35 +344,24 @@
     self._dtype = kwargs.pop('acctype', np.float64)
 
     # Buffers for operations to avoid reallocations
-<<<<<<< HEAD
-    self._buf = np.empty((3, trace_len), dtype=self._dtype)  # BLAS ops
-=======
     self._buf    = np.empty((3, trace_len), dtype=self._dtype)  # BLAS ops buffer
->>>>>>> 77fc4010
     self._layout = np.empty((exp_traces, moment * trace_len + 1), dtype=self._dtype)
-    self._retm = np.empty((2, 2, trace_len * (trace_len + 1) // 2), dtype=np.float64)
+    self._retm   = np.empty((2, 2, trace_len * (trace_len + 1) // 2), dtype=np.float64)
 
     # Accumulators
     # acc0 is upper triangle of accs[:,:-1], acc1 is lower triangle of accs[:, 1:]
-    self._accs = np.zeros((classifier_len, moment * trace_len + 2, moment * trace_len + 1), dtype=self._dtype)
+    self._accs   = np.zeros((classifier_len, moment * trace_len + 2, moment * trace_len + 1), dtype=self._dtype)
 
   @staticmethod
   def estimate_mem_size(tr_len, cl_len=1, moment=2, acc_dtype=np.float64):
     # Approximate memory consumption for 1 classifier, 1 moment:
     # 10k: 5GB,  20k: 15GB,  50k: 80GB
     exp_traces = 50  # Expected number of traces in the input batch
-<<<<<<< HEAD
-    lytsz = exp_traces * moment * trace_len
-    accssz = classifier_len * (moment * trace_len ** 2)
-    ttsz = 2 * 2 * trace_len * trace_len // 2
-    return (lytsz + accssz) * np.finfo(acc_dtype).bits // 8 + ttsz * 8
-=======
     bufsz      = 3 * tr_len
     lytsz      = exp_traces * (moment * tr_len + 1)
     accssz     = cl_len * (moment * tr_len + 1) ** 2
     ttsz       = 2 * 2 * tr_len * tr_len // 2
     return (lytsz + accssz + bufsz) * np.finfo(acc_dtype).bits // 8 + ttsz * 8
->>>>>>> 77fc4010
 
   def memory_size(self):
     mem_class = sum(v.nbytes for v in vars(self).values() if isinstance(v, np.ndarray))
@@ -719,12 +642,6 @@
     self._retm = np.empty((2, 2, trace_len * (trace_len + 1) // 2))
 
   @staticmethod
-<<<<<<< HEAD
-  def estimate_mem_size(tr_len, classifier_len=1, moment=2):
-    #                   layout          acc_count                    accs1d                                             accs2d
-    mem_class = 10 * moment * tr_len + classifier_len * 2 + classifier_len * 2 * tr_len + classifier_len * 2 * moment * tr_len * moment * tr_len
-    return mem_class * classifier_len * 8
-=======
   def estimate_mem_size(tr_len, cl_len=1, moment=2):
     exp_traces = 50  # Expected number of traces in the input batch
     acc_dtype  = np.float64
@@ -736,7 +653,6 @@
     # One additional square for std normalization for moments > 2
     ttstdsz    = 0  if moment < 3 else tr_len + tr_len ** 2
     return (lytsz + accs1dsz + accs2dsz) * np.finfo(acc_dtype).bits // 8 + (ttsz + ttstdsz) * 8 + clssz * 4
->>>>>>> 77fc4010
 
   def memory_size(self):
     mem_class = sum(v.nbytes for v in vars(self).values() if isinstance(v, np.ndarray))
@@ -856,11 +772,7 @@
   n = cython.cast(cython.int, traces.shape[1])
   triuflatten, C = _triuflatten_gen(n), tmp
   for j in range(m):
-<<<<<<< HEAD
-    dsyrk(traces[j, np.newaxis] ** m1, C, b'L', b'N', 1.0, 0.0)  # m1 == m2
-=======
     dsyrk(traces[j, np.newaxis] ** m1, C, b'L', b'N', 1.0, 0.0)                               # m1 == m2
->>>>>>> 77fc4010
     if cython.compiled:
       ret[j, :] = triuflatten(C.base)
     else:
@@ -892,27 +804,11 @@
   def __init__(self, tr_len, cl_len, **kwargs):
     super().__init__(tr_len, cl_len, **kwargs)
     self.traces = np.empty((1, tr_len))[1:]
-<<<<<<< HEAD
-    self.cls = np.asarray([bytearray(b'2')], dtype=np.uint8)[1:]  # 2 is non existing element
-=======
     self.cls    = np.asarray([bytearray(b'2')], dtype=np.uint8)[1:]  # 2 is non existing element
->>>>>>> 77fc4010
     self._tmpsq = np.empty((tr_len, tr_len))  # Has to be square for syrk
-    self._retm = np.empty((2, 2, tr_len * (tr_len + 1) // 2))
+    self._retm  = np.empty((2, 2, tr_len * (tr_len + 1) // 2))
 
   @staticmethod
-<<<<<<< HEAD
-  def estimate_mem_size(trace_len, classifier_len=1, moment=2):
-    mem_class = trace_len * trace_len + 4 * trace_len * (trace_len + 1) // 2
-    return mem_class * 8 * classifier_len
-
-  def memory_size(self):
-    def _sz_helper(inst):
-      return sum(v.nbytes for v in inst if isinstance(v, np.ndarray))
-    mem_class = sum(map(_sz_helper, [vars(self).values()]))
-    mem_ttest = 0  # included in mem_class
-    return mem_class + mem_ttest * 8
-=======
   def estimate_mem_size(tr_len, cl_len=1, moment=2):
     mem_class = tr_len * tr_len + 2 * 2 * tr_len * (tr_len + 1) // 2
     return mem_class * 8
@@ -920,7 +816,6 @@
   def memory_size(self):
     mem_class = sum(v.nbytes for v in vars(self).values() if isinstance(v, np.ndarray))
     return mem_class
->>>>>>> 77fc4010
 
   def update(self, traces, classifiers):
     self.total_count += len(traces)
@@ -928,7 +823,7 @@
     tr_copy = np.asarray(traces, dtype=np.float64)
     cl_copy = np.asarray(classifiers, dtype=np.uint8)
     self.traces = np.vstack((self.traces, tr_copy))
-    self.cls = np.vstack((self.cls, cl_copy))
+    self.cls    = np.vstack((self.cls, cl_copy))
 
   def counts(self, i):
     c1 = sum(self.cls[:, i])
@@ -990,11 +885,7 @@
 
         for jj, (lm, rm) in enumerate(zip(*moments)):
           if lm == rm:
-<<<<<<< HEAD
-            dsyrk(mft ** lm, C, b'L', b'N', 1.0, 0.0)
-=======
             dsyrk(mft ** lm,            C, b'L', b'N', 1.0, 0.0)
->>>>>>> 77fc4010
           else:
             dgemm(mft ** rm, mft ** lm, C, b'N', b'T', 1.0, 0.0)
           retm[jj] = triuflatten(C) / m
@@ -1011,14 +902,6 @@
     super().__init__(trace_len, classifier_len, **kwargs)
     m, n = self.acc_min_count, trace_len
     self._tri = np.empty((m, n * (n + 1) // 2))  # Handle the triangle dynamically
-<<<<<<< HEAD
-
-  def _realloc_tri(self, m):
-    if len(self._tri) < m:
-      self._tri = None  # Dealloc previous memory
-      n = self.traces.shape[1]
-      self._tri = np.empty((m, n * (n + 1) // 2))  # Alloc new triangle dynamically
-=======
 
   @staticmethod
   def estimate_mem_size(tr_len, cl_len=1, moment=2):
@@ -1040,7 +923,6 @@
       n = self.traces.shape[1]
       self._tri = None
       self._tri = np.empty((m, n * (n + 1) // 2))
->>>>>>> 77fc4010
     return self._tri[:m]
 
   def _comoments(self, moments, normalize):
@@ -1208,22 +1090,14 @@
     moment = self.moment
 
     # Buffers for operations to avoid reallocations
-<<<<<<< HEAD
-    self._buf = np.empty((3, trace_len), dtype=self._dtype)  # BLAS ops
-=======
     self._buf    = np.empty((3, trace_len), dtype=self._dtype)  # BLAS ops buffer
->>>>>>> 77fc4010
     self._layout = np.empty((exp_traces, moment * trace_len + 1), dtype=self._dtype)
-    self._accs = np.zeros((classifier_len + 1, moment * trace_len + 1), dtype=self._dtype)
+    self._accs   = np.zeros((classifier_len + 1, moment * trace_len + 1), dtype=self._dtype)
 
     # Buffers for raw/central moments transformation
     self._retm = np.empty((2, moment, trace_len), dtype=np.float64)
 
   @staticmethod
-<<<<<<< HEAD
-  def estimate_mem_size(trace_len, classifier_len, moment):
-    return ((classifier_len + 1) * moment * trace_len + 2 * moment * trace_len + 3 * trace_len) * 8
-=======
   def estimate_mem_size(tr_len, cl_len=1, moment=2):
     exp_traces = 50  # Expected number of traces in the input batch
     acc_dtype  = np.float64
@@ -1232,7 +1106,6 @@
     bufsz      = 3 * tr_len
     ttsz       = 2 * moment * tr_len
     return (lytsz + accssz + bufsz) * np.finfo(acc_dtype).bits // 8 + ttsz * 8
->>>>>>> 77fc4010
 
   def memory_size(self):
     mem_class = sum(v.nbytes for v in vars(self).values() if isinstance(v, np.ndarray))
@@ -1259,13 +1132,8 @@
       n1, acc1 = acc1[0], acc1[1:]
       nn = [nT - n1, n1]
 
-<<<<<<< HEAD
-      cm[0][:] = accT  #cm0 = (accT - acc[ii]) / nn[0] # Has to be copied out
-      cm[1][:] = 0.0  #cm1 =         acc[ii]  / nn[1] # Has to be zeroed out
-=======
       cm[0][:] = accT         #  cm0 = (accT - acc[ii]) / nn[0] # Has to be copied out
       cm[1][:] = 0.0          #  cm1 =         acc[ii]  / nn[1] # Has to be zeroed out
->>>>>>> 77fc4010
 
       # TODO: Shorten the accumulator to convert
       _rawsums2rawmoments_acc0(acc1.ravel(), cm[0].ravel(), max(1, nn[0]))
