--- conflicted
+++ resolved
@@ -49,23 +49,14 @@
 def benchmark(benchset):
   batch_count, repeat = 1, 1
 
-<<<<<<< HEAD
   print('{:12}{:20}{:>7}{:>8}{:>9}{:>8}{:>8}{:>9}{:>11}'.format(
         'Name', 'Implementation', 'MB', 'tr_cnt', 'tr_len', 'cl_cnt', 'tr/sec', 'upd_time', 'ttest_time'))
-=======
-# Name        Implementation                     MB  tr_cnt   tr_len  cl_cnt   tr/sec   time res_time
-# bivar_m1    bivar_vtk(m(1, 1))                 50    5000      500       1      725    6.9      0.0
-# bivar_m1    bivar_vtk(m(1, 1))                124    5000     1000       1      132   37.7      0.0
-  print('{:12}{:30}{:>7}{:>8}{:>9}{:>8}{:>8}{:>9}{:>9}'.format(
-        'Kernel', 'Implementation', 'MB', 'tr_cnt', 'tr_len', 'cl_cnt', 'tr/sec', 'upd_time', 'res_time'))
->>>>>>> 77fc4010
 
   for name, params in benchset:
     for engine_factory, tr_count, tr_len, cl_count in product(*params):
       update_times, ttest_times = [], []
       assert repeat > 0
       for _ in range(repeat):
-<<<<<<< HEAD
         traces, classifiers = engine_factory.create_data(tr_count, tr_len, cl_count)
         engine = engine_factory.create_engine(tr_len, cl_count)
         for _ in range(batch_count):
@@ -81,7 +72,7 @@
       min_update, min_tt = min(update_times), min(ttest_times)
       max_mom = str(engine.moment) * 2
       kname = '{}(m{})'.format(type(engine._impl).__name__, max_mom)
-      print("{:12}{:20}{:7d}{:8d}{:9d}{:8d}{:>8d}{:>9.1f}{:>11.1f}".format(
+      print("{:12}{:20}{:7d}{:8d}{:9d}{:8d}{:>8d}{:>9.1f}{:>9.1f}".format(
           name, kname, engine.memory_size >> 20, tr_count, tr_len, cl_count,
           int(tr_count / min_update), min_update, min_tt))
       # Force garbage collection
@@ -89,26 +80,4 @@
       del engine
       gc.collect()
 
-=======
-        # Garbage collect memory after the prev iteration to free the existing memory
-        traces, engine = None, None
-        traces, classifiers = engine_factory.create_data(tr_count, tr_len, cl_count)
-        engine = engine_factory.create_engine(tr_len, cl_count)
-        for _ in range(number):
-          start = timer()
-          engine.update(traces, classifiers)  # Streaming: layout and accumulator
-          update_times.append(timer() - start)
-
-          start = timer()
-          for _ in ttests(engine):  # On-demand: t-tests
-            pass
-          ttest_times.append(timer() - start)
-
-      min_update, min_tt = min(update_times), min(ttest_times)
-      max_mom = ''.join(map(str, [engine.moment] * 2))
-      kname = '{}(m{})'.format(type(engine._impl).__name__, max_mom)
-      print("{:12}{:30}{:7d}{:8d}{:9d}{:8d}{:>8d}{:>9.1f}{:>9.1f}".format(
-          name, kname, engine.memory_size >> 20, tr_count, tr_len, cl_count,
-          int(tr_count / min_update), min_update, min_tt))
->>>>>>> 77fc4010
   print()