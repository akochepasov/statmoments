--- conflicted
+++ resolved
@@ -6,42 +6,12 @@
 import statmoments
 import statmoments.benchmark.benchlib as bl
 
-<<<<<<< HEAD
-
-def is_vtk_installed():
-  try:
-    import vtk
-    return True
-  except ModuleNotFoundError:
-    return False
-
 
 def bivar_benchmark(debug_run=False):
   params = bl.make_trace_ushort, bl.make_hypotheses, statmoments.Bivar
 
   kernels = [statmoments.bivar_sum, statmoments.bivar_2pass, statmoments.bivar_txtbk]
-  if is_vtk_installed():
-=======
-# Setup
-debug_run = False
-np.random.seed(1)
-np.seterr(all='ignore')
-
-
-def have_vtk():
-  # try:
-  #   import vtk
-  #   return True
-  # except ModuleNotFoundError:
-    return False
-
-
-def bivar_benchmark():
-  params = bl.make_trace_ushort, bl.make_hypotheses, statmoments.Bivar
-
-  kernels = [statmoments.bivar_sum, statmoments.bivar_2pass, statmoments.bivar_txtbk]
-  if have_vtk():
->>>>>>> 77fc4010
+  if bl.is_vtk_installed():
     kernels.append(statmoments.bivar_vtk)
 
   engines = {(k.__name__, m): bl.EngineFactory(*params, kernel=k, moment=m)
@@ -51,33 +21,19 @@
   print(' ===== Bivar benchmark ==== ')
   print('\nVarying trace lengths.')
   cl_len = 1
-<<<<<<< HEAD
-  tr_len, tr_cnt = (50, 61) if debug_run else (500, 1000)
-  bl.benchmark([(f"bivar_m{moment}", [[engine], [5 * tr_cnt], [n * tr_len], [cl_len]])
-                for n in [1, 2, 4, 10, 20]
-=======
   tr_len, tr_cnt = (50, 300) if debug_run else (500, 5000)
   bl.benchmark([(f"bivar_m{moment}", [[engine], [tr_cnt], [n * tr_len], [cl_len]])
                 for n in [1, 2, 5, 10, 20]
->>>>>>> 77fc4010
                 for (impl, moment), engine in engines.items()
                 if not (impl == "bivar_txtbk" and n >= 4)])
 
   print('\nVarying trace count.')
   cl_len = 1
-<<<<<<< HEAD
-  tr_len, tr_cnt = (50, 61) if debug_run else (1000, 5000)
-  bl.benchmark([(f"bivar_m{moment}", [[engine], [n * tr_cnt], [tr_len], [cl_len]])
-                for n in [1, 2, 5, 10, 20]
-                for (impl, moment), engine in engines.items()
-                if not (impl == "bivar_txtbk" and n >= 5)])
-=======
   tr_len, tr_cnt = (50, 60) if debug_run else (1000, 5000)
   bl.benchmark([(f"bivar_m{moment}", [[engine], [n * tr_cnt], [tr_len], [cl_len]])
                 for n in [1, 2, 5, 10, 20]
                 for (impl, moment), engine in engines.items()
                 if not (impl == "bivar_txtbk" and n >= 4)])
->>>>>>> 77fc4010
 
 
 def run_benchmark():
